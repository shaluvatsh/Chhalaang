module.exports = {
  // Server Configuration
  port: process.env.PORT || 3001,
  nodeEnv: process.env.NODE_ENV || 'development',

  // Database Configuration
  database: {
    host: process.env.DB_HOST || 'localhost',
    port: parseInt(process.env.DB_PORT) || 5432,
    database: process.env.DB_NAME || 'mer_database',
    username: process.env.DB_USER || 'postgres',
    password: process.env.DB_PASSWORD || 'password',
    dialect: 'postgres',
    pool: {
      max: 5,
      min: 0,
      acquire: 30000,
      idle: 10000
    },
    logging: process.env.NODE_ENV === 'development' ? console.log : false
  },

  // API Keys Configuration
  openai: {
    apiKey: process.env.OPENAI_API_KEY,
    model: process.env.LLM_MODEL || 'gpt-4o',
    maxTokens: parseInt(process.env.MAX_TOKENS) || 4000,
    temperature: parseFloat(process.env.TEMPERATURE) || 0.3
  },

<<<<<<< HEAD
  elevenlabs: {
    apiKey: process.env.ELEVENLABS_API_KEY,
    voiceId: process.env.ELEVENLABS_VOICE_ID || '21m00Tcm4TlvDq8ikWAM', // Default: Rachel voice
    modelId: process.env.ELEVENLABS_MODEL_ID || 'eleven_multilingual_v2',
    language: process.env.ELEVENLABS_LANGUAGE || 'en',
    voiceSettings: {
      stability: parseFloat(process.env.ELEVENLABS_VOICE_STABILITY) || 0.5,
      similarity_boost: parseFloat(process.env.ELEVENLABS_VOICE_CLARITY) || 0.8
    }
=======
  deepgram: {
    apiKey: process.env.DEEPGRAM_API_KEY,
    model: 'nova-2',
    language: 'en-US'
>>>>>>> 40dfb3a5
  },

  assemblyai: {
    apiKey: process.env.ASSEMBLYAI_API_KEY,
    language: 'en_us'
  },

  // JWT Configuration
  jwt: {
    secret: process.env.JWT_SECRET || 'fallback_secret_key_for_development_only',
    expiresIn: process.env.JWT_EXPIRES_IN || '24h'
  },

  // Transcription Settings
  transcription: {
    provider: process.env.TRANSCRIPTION_PROVIDER || 'openai',
    interval: parseInt(process.env.TRANSCRIPTION_INTERVAL) || 3000,
    maxAudioChunkSize: parseInt(process.env.MAX_AUDIO_CHUNK_SIZE) || 1048576,
    supportedFormats: ['wav', 'mp3', 'flac', 'aac', 'ogg']
  },

  // WebSocket Settings
  websocket: {
    heartbeatInterval: parseInt(process.env.WS_HEARTBEAT_INTERVAL) || 30000,
    maxConnections: parseInt(process.env.MAX_CONNECTIONS) || 100,
    timeout: 60000
  },

  // File Upload Settings
  upload: {
    maxFileSize: parseInt(process.env.MAX_FILE_SIZE) || 10 * 1024 * 1024, // 10MB
    uploadPath: process.env.UPLOAD_PATH || './uploads',
    allowedMimeTypes: [
      'audio/wav', 'audio/mpeg', 'audio/flac',
      'audio/aac', 'audio/ogg', 'audio/webm'
    ]
  },

  // Session Configuration
  session: {
    timeout: parseInt(process.env.SESSION_TIMEOUT) || 2 * 60 * 60 * 1000, // 2 hours
    cleanupInterval: parseInt(process.env.CLEANUP_INTERVAL) || 30 * 60 * 1000 // 30 minutes
  },

  // CORS Origins
  corsOrigins: process.env.CORS_ORIGINS ?
    process.env.CORS_ORIGINS.split(',').map(origin => origin.trim()) :
    ['http://localhost:3000', 'http://127.0.0.1:3000', 'https://tech-tiaras.vercel.app/'],

  // Medical Record Generation Settings
  mer: {
    autoGenerate: true,
    generateInterval: 60000, // Generate MER every minute during recording
    includeTimestamps: true,
    confidenceThreshold: 0.7
  },

  // Logging Configuration
  logging: {
    level: process.env.LOG_LEVEL || 'info',
    format: process.env.LOG_FORMAT || 'combined'
  }
};<|MERGE_RESOLUTION|>--- conflicted
+++ resolved
@@ -28,7 +28,6 @@
     temperature: parseFloat(process.env.TEMPERATURE) || 0.3
   },
 
-<<<<<<< HEAD
   elevenlabs: {
     apiKey: process.env.ELEVENLABS_API_KEY,
     voiceId: process.env.ELEVENLABS_VOICE_ID || '21m00Tcm4TlvDq8ikWAM', // Default: Rachel voice
@@ -38,12 +37,12 @@
       stability: parseFloat(process.env.ELEVENLABS_VOICE_STABILITY) || 0.5,
       similarity_boost: parseFloat(process.env.ELEVENLABS_VOICE_CLARITY) || 0.8
     }
-=======
+  },
+
   deepgram: {
     apiKey: process.env.DEEPGRAM_API_KEY,
     model: 'nova-2',
     language: 'en-US'
->>>>>>> 40dfb3a5
   },
 
   assemblyai: {
